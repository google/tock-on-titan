// Copyright 2018 Google LLC
//
// Licensed under the Apache License, Version 2.0 (the "License");
// you may not use this file except in compliance with the License.
// You may obtain a copy of the License at
//
//     https://www.apache.org/licenses/LICENSE-2.0
//
// Unless required by applicable law or agreed to in writing, software
// distributed under the License is distributed on an "AS IS" BASIS,
// WITHOUT WARRANTIES OR CONDITIONS OF ANY KIND, either express or implied.
// See the License for the specific language governing permissions and
// limitations under the License.

use core::fmt::Write;
use core::panic::PanicInfo;
use cortexm3;
use kernel::debug;
use kernel::hil::led;
use h1b;

use PROCESSES;

pub struct Writer;

static mut WRITER: Writer = Writer {};

impl Write for Writer {
    fn write_str(&mut self, s: &str) -> ::core::fmt::Result {
        unsafe {
            let uart = &h1b::uart::UART0;

            static mut INITIALIZED: bool = false;
            if !INITIALIZED {
                INITIALIZED = true;

                let pinmux = &mut *h1b::pinmux::PINMUX;
                // Drive DIOA0 from TX
                pinmux.diob1.select.set(h1b::pinmux::Function::Uart0Tx);

                uart.config(115200);
            }

            uart.send_bytes_sync(s.as_bytes());
            Ok(())
        }
    }
}

/// Panic handler.
#[cfg(not(test))]
<<<<<<< HEAD
#[panic_implementation]
#[no_mangle]
pub unsafe extern "C" fn panic_fmt(pi: &PanicInfo) -> ! {
    let led = &mut led::LedLow::new(&mut h1b::gpio::PORT0.pins[0]);
    let writer = &mut WRITER;
    debug::panic(&mut [led], writer, pi, &cortexm3::support::nop, &PROCESSES)

=======
#[panic_handler]
fn panic_fmt(pi: &PanicInfo) -> ! {
    unsafe {
        let led = &mut led::LedLow::new(&mut h1b::gpio::PORT0.pins[0]);
        let writer = &mut WRITER;
        debug::panic(&mut [led], writer, pi, &cortexm3::support::nop, &PROCESSES)
    }
>>>>>>> fea63c4a
}

//#[cfg(not(test))]
//#[panic_handler]
//fn panic_fmt(pi: &PanicInfo) -> ! {
//    unsafe {
//        let led = &mut led::LedLow::new(&mut h1b::gpio::PORT0.pins[0]);
//        let writer = &mut WRITER;
//        debug::panic(&mut [led], writer, pi, &cortexm3::support::nop, &PROCESSES)
//    }
//}


#[macro_export]
macro_rules! print {
        ($($arg:tt)*) => (
            {
                use core::fmt::write;
                let mut writer = $crate::io::Writer;
                let _ = write(&mut writer, format_args!($($arg)*));
            }
        );
}

#[macro_export]
macro_rules! println {
        ($fmt:expr) => (print!(concat!($fmt, "\n")));
            ($fmt:expr, $($arg:tt)*) => (print!(concat!($fmt, "\n"), $($arg)*));
}<|MERGE_RESOLUTION|>--- conflicted
+++ resolved
@@ -49,23 +49,12 @@
 
 /// Panic handler.
 #[cfg(not(test))]
-<<<<<<< HEAD
 #[panic_implementation]
 #[no_mangle]
 pub unsafe extern "C" fn panic_fmt(pi: &PanicInfo) -> ! {
     let led = &mut led::LedLow::new(&mut h1b::gpio::PORT0.pins[0]);
     let writer = &mut WRITER;
     debug::panic(&mut [led], writer, pi, &cortexm3::support::nop, &PROCESSES)
-
-=======
-#[panic_handler]
-fn panic_fmt(pi: &PanicInfo) -> ! {
-    unsafe {
-        let led = &mut led::LedLow::new(&mut h1b::gpio::PORT0.pins[0]);
-        let writer = &mut WRITER;
-        debug::panic(&mut [led], writer, pi, &cortexm3::support::nop, &PROCESSES)
-    }
->>>>>>> fea63c4a
 }
 
 //#[cfg(not(test))]
