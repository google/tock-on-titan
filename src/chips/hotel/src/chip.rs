--- conflicted
+++ resolved
@@ -26,7 +26,6 @@
 
     fn service_pending_interrupts(&mut self) {
         unsafe {
-<<<<<<< HEAD
             loop {
                 match cortexm3::nvic::next_pending() {
                     Some(nvic_num) => {
@@ -38,11 +37,6 @@
                         cortexm3::nvic::Nvic::new(nvic_num).enable();
                     },
                     None => break
-=======
-            cortexm3::nvic::next_pending().map(|nvic_num| {
-                match nvic_num {
-                    _ => {}
->>>>>>> 15306caa
                 }
             }
         }
