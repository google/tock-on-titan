--- conflicted
+++ resolved
@@ -15,16 +15,12 @@
 CURRENT_DIR := $(dir $(abspath $(lastword $(MAKEFILE_LIST))))
 
 TOCK_ARCH ?= cortex-m3
-<<<<<<< HEAD
-TOCK_USERLAND_BASE_DIR = $(CURRENT_DIR)../../third_party/libtock-c
-=======
 
 THIRD_PARTY = ../../third_party
 TOCK_USERLAND_BASE_DIR = $(CURRENT_DIR)../../third_party/libtock-c
 CHROMIUMOS_DIR         = $(THIRD_PARTY)/chromiumos-ec
 LIBGOLF2_DIR           = ../libgolf2
 
->>>>>>> 8bbfc7ec
 BUILDDIR ?= $(CURRENT_DIR)/build/$(TOCK_ARCH)
 
 STACK_SIZE := 2048
@@ -34,11 +30,7 @@
 		  -Xlinker --defsym=APP_HEAP_SIZE=$$(APP_HEAP_SIZE)\
 		  -Xlinker --defsym=KERNEL_HEAP_SIZE=$$(KERNEL_HEAP_SIZE)
 
-<<<<<<< HEAD
-CPPFLAGS += 
-=======
 EXTERN_LIBS += $(LIBGOLF2_DIR)
->>>>>>> 8bbfc7ec
 
 include $(TOCK_USERLAND_BASE_DIR)/AppMakefile.mk
 include $(LIBGOLF2_DIR)/Makefile
