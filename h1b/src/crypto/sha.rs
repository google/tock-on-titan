// Copyright 2018 Google LLC
//
// Licensed under the Apache License, Version 2.0 (the "License");
// you may not use this file except in compliance with the License.
// You may obtain a copy of the License at
//
//     https://www.apache.org/licenses/LICENSE-2.0
//
// Unless required by applicable law or agreed to in writing, software
// distributed under the License is distributed on an "AS IS" BASIS,
// WITHOUT WARRANTIES OR CONDITIONS OF ANY KIND, either express or implied.
// See the License for the specific language governing permissions and
// limitations under the License.

use core::cell::Cell;
use core::mem;
use hil::digest::{DigestEngine, DigestMode, DigestError};
use kernel::common::cells::VolatileCell;
use super::keymgr::{KEYMGR0_REGS, Registers};

#[allow(unused)]
enum ShaTrigMask {
    Go = 0x1,
    Reset = 0x2,
    Step = 0x4,
    Stop = 0x8,
}

#[allow(unused)]
enum ShaCfgEnMask {
    BigEndian = 0x01,
    Sha1 = 0x02,

    BusError = 0x08,
    Livestream = 0x10,
    Hmac = 0x20,

    IntEnDone = 0x1_0000,
    IntMaskDone = 0x2_0000,
}

pub struct ShaEngine {
    regs: *mut Registers,
    current_mode: Cell<Option<DigestMode>>,
}

impl ShaEngine {
    const unsafe fn new(regs: *mut Registers) -> ShaEngine {
        ShaEngine {
            regs: regs,
            current_mode: Cell::new(None),
        }
    }
}

pub static mut KEYMGR0_SHA: ShaEngine = unsafe { ShaEngine::new(KEYMGR0_REGS) };

const HMAC_KEY_SIZE_BYTES: usize = 32;
const HMAC_KEY_SIZE_WORDS: usize = HMAC_KEY_SIZE_BYTES / 4;

impl DigestEngine for ShaEngine {
    fn initialize(&self, mode: DigestMode) -> Result<(), DigestError> {
        let ref regs = unsafe { &*self.regs }.sha;

        regs.itop.set(0); // clear status

        // Compile-time check for DigestMode exhaustiveness
        match mode {
            DigestMode::Sha1 |
            DigestMode::Sha256 |
            DigestMode::Sha256Hmac => (),
        };
        self.current_mode.set(Some(mode));

        regs.trig.set(ShaTrigMask::Stop as u32);

        let mut flags = ShaCfgEnMask::Livestream as u32 | ShaCfgEnMask::IntEnDone as u32;
        match mode {
            DigestMode::Sha1 => flags |= ShaCfgEnMask::Sha1 as u32,
            DigestMode::Sha256 => (),
            DigestMode::Sha256Hmac => flags |= ShaCfgEnMask::Hmac as u32,
        }
        regs.cfg_en.set(flags);

        regs.trig.set(ShaTrigMask::Go as u32);

        Ok(())
    }

    fn  initialize_hmac(&self, key: &[u8]) -> Result<(), DigestError> {
        let ref regs = unsafe { &*self.regs }.sha;

        regs.itop.set(0); // clear status
        self.current_mode.set(Some(DigestMode::Sha256Hmac));

<<<<<<< HEAD
        //regs.trig.set(ShaTrigMask::Stop as u32);

=======
>>>>>>> 1c4ec415
        if key.len() < HMAC_KEY_SIZE_BYTES {
            print!("Key too small: {}\n", key.len());
            return Err(DigestError::BufferTooSmall(HMAC_KEY_SIZE_BYTES));
        }
        for i in 0..HMAC_KEY_SIZE_WORDS {
            let word: u32 = (key[4 * i + 0] as u32) << 0  |
                            (key[4 * i + 1] as u32) << 8  |
                            (key[4 * i + 2] as u32) << 16 |
                            (key[4 * i + 3] as u32) << 24;
            regs.key_w[i].set(word);
        }

        let flags = ShaCfgEnMask::Livestream as u32 |
                    ShaCfgEnMask::IntEnDone as u32 |
                    ShaCfgEnMask::Hmac as u32;

        regs.cfg_en.set(flags);
        regs.trig.set(ShaTrigMask::Go as u32);

        return Ok(());
    }

    fn update(&self, data: &[u8]) -> Result<usize, DigestError> {
        let ref regs = unsafe { &*self.regs }.sha;

        if self.current_mode.get().is_none() {
            print!("ERROR: SHA::update called but engine not initialized!\n");
            return Err(DigestError::NotConfigured);
        }

        let fifo_u8: &VolatileCell<u8> = unsafe { mem::transmute(&regs.input_fifo) };

        // TODO(yuriks): Feed FIFO word at a time when possible
        for b in data {
            fifo_u8.set(*b);
        }
        Ok(data.len())
    }

    fn finalize(&self, output: &mut [u8]) -> Result<usize, DigestError> {
        let ref regs = unsafe { &*self.regs }.sha;

        let expected_output_size = match self.current_mode.get() {
            None => return Err(DigestError::NotConfigured),
            Some(mode) => mode.output_size(),
        };
        if output.len() < expected_output_size {
            return Err(DigestError::BufferTooSmall(expected_output_size));
        }

        // Tell hardware we're done streaming and then wait for the hash calculation to finish.
        regs.itop.set(0);
        regs.trig.set(ShaTrigMask::Stop as u32);
        while regs.itop.get() == 0 {}

        for i in 0..(expected_output_size / 4) {
            let word = regs.sts_h[i].get();
            output[i * 4 + 0] = (word >> 0) as u8;
            output[i * 4 + 1] = (word >> 8) as u8;
            output[i * 4 + 2] = (word >> 16) as u8;
            output[i * 4 + 3] = (word >> 24) as u8;
        }

        regs.itop.set(0);

        Ok(expected_output_size)
    }
}<|MERGE_RESOLUTION|>--- conflicted
+++ resolved
@@ -93,11 +93,6 @@
         regs.itop.set(0); // clear status
         self.current_mode.set(Some(DigestMode::Sha256Hmac));
 
-<<<<<<< HEAD
-        //regs.trig.set(ShaTrigMask::Stop as u32);
-
-=======
->>>>>>> 1c4ec415
         if key.len() < HMAC_KEY_SIZE_BYTES {
             print!("Key too small: {}\n", key.len());
             return Err(DigestError::BufferTooSmall(HMAC_KEY_SIZE_BYTES));
